--- conflicted
+++ resolved
@@ -32,11 +32,7 @@
     "qiskit-ibm-runtime",
     "qiskit-ibmq-provider",
     "qiskit-nature~=0.5",
-<<<<<<< HEAD
-    "qiskit-terra~=0.23",
-=======
     "qiskit-terra==0.22",
->>>>>>> 98d1066c
 ]
 
 [project.optional-dependencies]
